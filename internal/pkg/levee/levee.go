// Copyright 2019 Google LLC
//
// Licensed under the Apache License, Version 2.0 (the "License");
// you may not use this file except in compliance with the License.
// You may obtain a copy of the License at
//
// https://www.apache.org/licenses/LICENSE-2.0
//
// Unless required by applicable law or agreed to in writing, software
// distributed under the License is distributed on an "AS IS" BASIS,
// WITHOUT WARRANTIES OR CONDITIONS OF ANY KIND, either express or implied.
// See the License for the specific language governing permissions and
// limitations under the License.

package internal

import (
	"fmt"
	"strings"

	"github.com/google/go-flow-levee/internal/pkg/config"
	"github.com/google/go-flow-levee/internal/pkg/fieldtags"
	"github.com/google/go-flow-levee/internal/pkg/levee/propagation"
	"github.com/google/go-flow-levee/internal/pkg/utils"
	"golang.org/x/tools/go/analysis"
	"golang.org/x/tools/go/ssa"

	"github.com/google/go-flow-levee/internal/pkg/source"
)

var Analyzer = &analysis.Analyzer{
	Name:     "levee",
	Run:      run,
	Flags:    config.FlagSet,
	Doc:      "reports attempts to source data to sinks",
	Requires: []*analysis.Analyzer{source.Analyzer, fieldtags.Analyzer},
}

func run(pass *analysis.Pass) (interface{}, error) {
	conf, err := config.ReadConfig()
	if err != nil {
		return nil, err
	}
	sourcesMap := pass.ResultOf[source.Analyzer].(source.ResultType)
	taggedFields := pass.ResultOf[fieldtags.Analyzer].(fieldtags.ResultType)

	propagations := map[ssa.Node]propagation.Propagation{}

	for _, sources := range sourcesMap {
		for _, s := range sources {
			propagations[s.Node] = propagation.Dfs(s.Node, conf, taggedFields)
		}
	}

	for fn, sources := range sourcesMap {
		for _, b := range fn.Blocks {
			for _, instr := range b.Instrs {
				switch v := instr.(type) {

				case *ssa.Call:
					callee := v.Call.StaticCallee()
					switch {
					case fieldPropagators.IsFieldPropagator(v):
						propagations[v] = propagation.Dfs(v, conf, taggedFields)
						sources = append(sources, source.New(v))
					case callee != nil && conf.IsSink(utils.DecomposeFunction(callee)):
						reportSourcesReachingSink(pass, sources, instr, propagations)
					}

<<<<<<< HEAD
				callee := v.Call.StaticCallee()
				if callee != nil && conf.IsSink(utils.DecomposeFunction(callee)) {
					for _, s := range sources {
						prop := propagations[s.Node]
						if prop.HasPathTo(instr.(ssa.Node)) && !prop.IsSanitizedAt(v) {
							report(pass, s, v)
							break
						}
=======
				case *ssa.Panic:
					if conf.AllowPanicOnTaintedValues {
						continue
>>>>>>> 4009990b
					}
					reportSourcesReachingSink(pass, sources, instr, propagations)
				}
			}
		}
	}

	return nil, nil
}

func reportSourcesReachingSink(pass *analysis.Pass, sources []*source.Source, instr ssa.Instruction, propagations map[ssa.Node]propagation.Propagation) {
	for _, s := range sources {
		prop := propagations[s.Node]
		if prop.HasPathTo(instr.(ssa.Node)) && !prop.IsSanitizedAt(instr) {
			report(pass, s, instr.(ssa.Node))
			break
		}
	}
}

func report(pass *analysis.Pass, source *source.Source, sink ssa.Node) {
	var b strings.Builder
	b.WriteString("a source has reached a sink")
	fmt.Fprintf(&b, ", source: %v", pass.Fset.Position(source.Pos()))
	pass.Reportf(sink.Pos(), b.String())
}<|MERGE_RESOLUTION|>--- conflicted
+++ resolved
@@ -59,28 +59,13 @@
 
 				case *ssa.Call:
 					callee := v.Call.StaticCallee()
-					switch {
-					case fieldPropagators.IsFieldPropagator(v):
-						propagations[v] = propagation.Dfs(v, conf, taggedFields)
-						sources = append(sources, source.New(v))
-					case callee != nil && conf.IsSink(utils.DecomposeFunction(callee)):
+					if callee != nil && conf.IsSink(utils.DecomposeFunction(callee)) {
 						reportSourcesReachingSink(pass, sources, instr, propagations)
 					}
 
-<<<<<<< HEAD
-				callee := v.Call.StaticCallee()
-				if callee != nil && conf.IsSink(utils.DecomposeFunction(callee)) {
-					for _, s := range sources {
-						prop := propagations[s.Node]
-						if prop.HasPathTo(instr.(ssa.Node)) && !prop.IsSanitizedAt(v) {
-							report(pass, s, v)
-							break
-						}
-=======
 				case *ssa.Panic:
 					if conf.AllowPanicOnTaintedValues {
 						continue
->>>>>>> 4009990b
 					}
 					reportSourcesReachingSink(pass, sources, instr, propagations)
 				}
