--- conflicted
+++ resolved
@@ -49,21 +49,12 @@
 	funcSources := pass.ResultOf[source.Analyzer].(source.ResultType)
 	taggedFields := pass.ResultOf[fieldtags.Analyzer].(fieldtags.ResultType)
 
-<<<<<<< HEAD
 	var items []reportItems
-	// Only examine functions that have sources
-	for fn, sources := range sourcesMap {
-		for _, b := range fn.Blocks {
-			if b == fn.Recover {
-				continue // skipping Recover since it does not have instructions, rather a single block.
-			}
-=======
 	for fn, sources := range funcSources {
 		propagations := make(map[*source.Source]propagation.Propagation, len(sources))
 		for _, s := range sources {
 			propagations[s] = propagation.Dfs(s.Node, conf, taggedFields)
 		}
->>>>>>> 25df6c91
 
 		for _, b := range fn.Blocks {
 			for _, instr := range b.Instrs {
@@ -71,22 +62,15 @@
 
 				case *ssa.Call:
 					if callee := v.Call.StaticCallee(); callee != nil && conf.IsSink(utils.DecomposeFunction(callee)) {
+						// build items
 						reportSourcesReachingSink(pass, propagations, instr)
 					}
 
-<<<<<<< HEAD
-				case callee != nil && conf.IsSink(utils.DecomposeFunction(v.Call.StaticCallee())):
-					for _, s := range sources {
-						if s.HasPathTo(instr.(ssa.Node)) && !s.IsSanitizedAt(v) {
-							items = append(items, reportItems{s, v})
-							break
-						}
-=======
 				case *ssa.Panic:
 					if conf.AllowPanicOnTaintedValues {
 						continue
->>>>>>> 25df6c91
 					}
+					// build items
 					reportSourcesReachingSink(pass, propagations, instr)
 				}
 			}
@@ -97,7 +81,15 @@
 	return nil, nil
 }
 
-<<<<<<< HEAD
+func reportSourcesReachingSink(pass *analysis.Pass, propagations map[*source.Source]propagation.Propagation, sink ssa.Instruction) {
+	for source, prop := range propagations {
+		if prop.IsTainted(sink) {
+			report(pass, source, sink.(ssa.Node))
+			break
+		}
+	}
+}
+
 type ErrMessageFact string
 
 func (_ ErrMessageFact) AFact() {}
@@ -114,14 +106,6 @@
 
 	for _, item := range items {
 		report(pass, item.s, item.v)
-=======
-func reportSourcesReachingSink(pass *analysis.Pass, propagations map[*source.Source]propagation.Propagation, sink ssa.Instruction) {
-	for source, prop := range propagations {
-		if prop.IsTainted(sink) {
-			report(pass, source, sink.(ssa.Node))
-			break
-		}
->>>>>>> 25df6c91
 	}
 }
 
